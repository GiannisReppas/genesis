--- conflicted
+++ resolved
@@ -58,15 +58,9 @@
 bool is_leaf( TreeLink const& link );
 
 /**
-<<<<<<< HEAD
- * @brief Return true iff the node of the given link is an inner node.
- */
-bool is_inner( TreeLink const& link );
-=======
  * @brief Return whether the node is a leaf/tip.
  */
 bool is_leaf( TreeNode const& node );
->>>>>>> cbd4ef10
 
 /**
  * @brief Return true iff the secondary node (outwards) of the given edge is a leaf node.
@@ -74,31 +68,6 @@
 bool is_leaf( TreeEdge const& edge );
 
 /**
-<<<<<<< HEAD
- * @brief Return true iff the secondary node (outwards) of the given edge is an inner node.
- */
-bool is_inner( TreeEdge const& edge );
-
-/**
- * @brief Return the degree of the node, i.e. how many neighbouring nodes it has.
- */
-size_t degree( TreeNode const& node );
-
-/**
- * @brief Return whether the node is a leaf/tip.
- */
-bool is_leaf( TreeNode const& node );
-
-/**
- * @brief Return whether the node is an inner node.
- */
-bool is_inner( TreeNode const& node );
-
-/**
- * @brief Return whether the node is the root of its Tree.
- */
-bool is_root( TreeNode const& node );
-=======
  * @brief Return true iff the node of the given link is an inner node.
  */
 bool is_inner( TreeLink const& link );
@@ -128,7 +97,6 @@
  * @brief Return the degree of the node, i.e. how many neighbouring nodes it has.
  */
 size_t degree( TreeNode const& node );
->>>>>>> cbd4ef10
 
 // =================================================================================================
 //     Node Count Properties
